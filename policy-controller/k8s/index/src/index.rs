--- conflicted
+++ resolved
@@ -1056,19 +1056,14 @@
 
         let authorizations = policy.default_authzs(config);
 
-<<<<<<< HEAD
-        let http_routes = {
+        let mut http_routes = {
             let probe_paths = probes.get(&port).into_iter().flatten().map(|p| p.as_str());
             config.default_inbound_http_routes(probe_paths)
         };
-=======
-        let http_routes = Some((
+        http_routes.insert(
             InboundHttpRouteRef::Default("default"),
             InboundHttpRoute::default(),
-        ))
-        .into_iter()
-        .collect();
->>>>>>> 7491a84c
+        );
 
         InboundServer {
             reference: ServerRef::Default(policy.as_str()),
@@ -1283,10 +1278,7 @@
         &self,
         server_name: &str,
         authentications: &AuthenticationNsIndex,
-<<<<<<< HEAD
         probe_paths: impl Iterator<Item = &'p str>,
-=======
->>>>>>> 7491a84c
     ) -> HashMap<InboundHttpRouteRef, InboundHttpRoute> {
         let mut routes = self
             .http_routes
@@ -1300,9 +1292,8 @@
             .collect::<HashMap<_, _>>();
 
         if routes.is_empty() {
-<<<<<<< HEAD
             routes = self.cluster_info.default_inbound_http_routes(probe_paths);
-=======
+
             // If no routes are defined for the server, use a default route that
             // matches all requests. Default authorizations are instrumented on
             // the server.
@@ -1310,7 +1301,6 @@
                 InboundHttpRouteRef::Default("default"),
                 InboundHttpRoute::default(),
             );
->>>>>>> 7491a84c
         }
 
         routes
