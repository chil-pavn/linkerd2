--- conflicted
+++ resolved
@@ -43,12 +43,6 @@
     claims: Receiver<Arc<Claim>>,
     updates: UnboundedSender<Update>,
 
-<<<<<<< HEAD
-    http_routes: HashMap<ResourceId, Vec<ParentReference>>,
-    route_backends: HashMap<ResourceId, Vec<BackendReference>>,
-    servers: HashSet<ResourceId>,
-    services: HashSet<ResourceId>,
-=======
     http_routes: HashMap<ResourceId, RouteReference>,
     servers: HashSet<ResourceId>,
     services: HashSet<ResourceId>,
@@ -58,7 +52,6 @@
 struct RouteReference {
     parents: Vec<ParentReference>,
     backends: Vec<BackendReference>,
->>>>>>> 6d8cea39
 }
 
 #[derive(Debug, PartialEq)]
@@ -169,11 +162,7 @@
 
     // If the route is new or its parents have changed, return true so that a
     // patch is generated; otherwise return false.
-<<<<<<< HEAD
-    fn update_http_route_parents(&mut self, id: ResourceId, parents: Vec<ParentReference>) -> bool {
-=======
     fn update_http_route(&mut self, id: ResourceId, route_refs: RouteReference) -> bool {
->>>>>>> 6d8cea39
         match self.http_routes.entry(id) {
             Entry::Vacant(entry) => {
                 entry.insert(route_refs);
@@ -212,12 +201,6 @@
     fn make_http_route_patch(
         &self,
         id: &ResourceId,
-<<<<<<< HEAD
-        parents: &[ParentReference],
-        backends: &[BackendReference],
-    ) -> k8s::Patch<serde_json::Value> {
-        let conditions = parents
-=======
         route_ref: &RouteReference,
     ) -> k8s::Patch<serde_json::Value> {
         #[cfg(not(test))]
@@ -245,7 +228,6 @@
         };
 
         let parent_statuses = parents
->>>>>>> 6d8cea39
             .iter()
             .map(|parent| {
                 let ParentReference::Server(parent_reference_id) = parent;
@@ -255,92 +237,6 @@
                     .servers
                     .iter()
                     .any(|server| server == parent_reference_id);
-<<<<<<< HEAD
-                let cond = if accepted {
-                    k8s::Condition {
-                        last_transition_time: k8s::Time(timestamp),
-                        message: "".to_string(),
-                        observed_generation: None,
-                        reason: "Accepted".to_string(),
-                        status: "True".to_string(),
-                        type_: "Accepted".to_string(),
-                    }
-                } else {
-                    k8s::Condition {
-                        last_transition_time: k8s::Time(timestamp),
-                        message: "".to_string(),
-                        observed_generation: None,
-                        reason: "NoMatchingParent".to_string(),
-                        status: "False".to_string(),
-                        type_: "Accepted".to_string(),
-                    }
-                };
-                (parent_reference_id, cond)
-            })
-            .collect::<Vec<(&ResourceId, k8s::Condition)>>();
-
-        // For a route to have a successful backendRef condition, it means that
-        // all backend_references in _all_ of a route's rules **must**
-        // successfully resolve.
-        // At the moment, this means that all of the backend_references _exist_ (in our cache).
-        // https://gateway-api.sigs.k8s.io/geps/gep-1364/#all-conditions-positive
-        let mut resolved_all = true;
-        for backend in backends.into_iter() {
-            // For each route <-> backendRef group binding
-            // check if _all_ of the backendRefs exist in the cache
-            // a From trait would be good here so we could contains(backend.into())
-            let BackendReference::Service(backend_reference_id) = backend;
-            if !self.services.contains(backend_reference_id) {
-                tracing::info!(?self.services, ?backend_reference_id, "ResolvedAll false");
-                resolved_all = false;
-                break;
-            }
-        }
-
-        #[cfg(not(test))]
-        let timestamp = Utc::now();
-        #[cfg(test)]
-        let timestamp = chrono::DateTime::<chrono::Utc>::MIN_UTC;
-        let resolved_refs_cond = if resolved_all {
-            k8s::Condition {
-                last_transition_time: k8s::Time(timestamp),
-                type_: "ResolvedRefs".to_string(),
-                status: "True".to_string(),
-                reason: "ResolvedRefs".to_string(),
-                observed_generation: None,
-                message: "".to_string(),
-            }
-        } else {
-            k8s::Condition {
-                last_transition_time: k8s::Time(timestamp),
-                type_: "ResolvedRefs".to_string(),
-                status: "False".to_string(),
-                reason: "BackendDoesNotExist".to_string(),
-                observed_generation: None,
-                message: "".to_string(),
-            }
-        };
-
-        // Each parent status indicates whether the parent is valid. All parents
-        // share the same backendRefs since they are part of the route itself.
-        // As a result, append condition to all statuses when creating status
-        let mut parent_statuses = Vec::new();
-        for (p_ref_id, cond) in conditions.into_iter() {
-            let status = gateway::RouteParentStatus {
-                parent_ref: gateway::ParentReference {
-                    group: Some(POLICY_API_GROUP.to_string()),
-                    kind: Some("Server".to_string()),
-                    namespace: Some(p_ref_id.namespace.clone()),
-                    name: p_ref_id.name.clone(),
-                    section_name: None,
-                    port: None,
-                },
-                controller_name: STATUS_CONTROLLER_NAME.to_string(),
-                conditions: vec![cond, resolved_refs_cond.clone()],
-            };
-            parent_statuses.push(status);
-        }
-=======
                 let condition = ParentReference::into_status_condition(
                     &parent_reference_id,
                     accepted,
@@ -361,7 +257,6 @@
                 }
             })
             .collect();
->>>>>>> 6d8cea39
 
         let status = gateway::HttpRouteStatus {
             inner: gateway::RouteStatus {
@@ -371,32 +266,9 @@
         make_patch(&id.name, status)
     }
 
-<<<<<<< HEAD
-    fn apply_server_update(&self) {
-        for (id, parents) in self.http_routes.iter() {
-            // Bad to unwrap but if a route is in we can hint at there being a
-            // route that's been processed. We should be more flexible here and
-            // handle this properly.
-            let backends = self.route_backends.get(id).unwrap();
-            let patch = self.make_http_route_patch(id, parents, backends);
-            if let Err(error) = self.updates.send(Update {
-                id: id.clone(),
-                patch,
-            }) {
-                tracing::error!(%id.namespace, %id.name, %error, "Failed to send HTTPRoute patch")
-            }
-        }
-    }
-
-    fn apply_service_update(&self) {
-        for (id, parents) in self.http_routes.iter() {
-            let backends = self.route_backends.get(id).unwrap();
-            let patch = self.make_http_route_patch(id, parents, backends);
-=======
     fn reconcile(&self) {
         for (id, references) in self.http_routes.iter() {
             let patch = self.make_http_route_patch(id, references);
->>>>>>> 6d8cea39
             if let Err(error) = self.updates.send(Update {
                 id: id.clone(),
                 patch,
@@ -418,28 +290,6 @@
         // Create the route parents and insert it into the index. If the
         // HTTPRoute is already in the index and it hasn't changed, skip
         // creating a patch.
-<<<<<<< HEAD
-        let parents = match http_route::make_parents(resource.clone()) {
-            Ok(parents) => parents,
-            Err(error) => {
-                tracing::info!(%namespace, %name, %error, "Ignoring HTTPRoute");
-                return;
-            }
-        };
-
-        // Create backendRefs
-        let backends = match http_route::make_backends(resource) {
-            Ok(backends) => backends,
-            Err(error) => {
-                tracing::info!(%namespace, %name, %error, "Ignoring HTTPRoute");
-                return;
-            }
-        };
-
-        let should_update_parents = self.update_http_route_parents(id.clone(), parents.clone());
-        let should_update_backends = self.update_http_route_backends(id.clone(), backends.clone());
-        if !should_update_parents && !should_update_backends {
-=======
         let route_refs = {
             let parents = match http_route::make_parents(&resource, &namespace) {
                 Ok(parents) => parents,
@@ -468,17 +318,12 @@
         // update to the controller.
         if !self.claims.borrow().is_current_for(&self.name) {
             tracing::debug!(%self.name, "Lease non-holder skipping controller update");
->>>>>>> 6d8cea39
             return;
         }
 
         // Create a patch for the HTTPRoute and send it to the controller so
         // that it is applied.
-<<<<<<< HEAD
-        let patch = self.make_http_route_patch(&id, &parents, &backends);
-=======
         let patch = self.make_http_route_patch(&id, &route_refs);
->>>>>>> 6d8cea39
         if let Err(error) = self.updates.send(Update {
             id: id.clone(),
             patch,
@@ -538,16 +383,12 @@
 
         if id.namespace != "kube-system" {
             self.services.insert(id);
-<<<<<<< HEAD
-            self.apply_service_update();
-=======
             // If we're not the leader, skip reconciling the cluster.
             if !self.claims.borrow().is_current_for(&self.name) {
                 tracing::debug!(%self.name, "Lease non-holder skipping controller update");
                 return;
             }
             self.reconcile();
->>>>>>> 6d8cea39
         }
     }
 
@@ -555,13 +396,6 @@
         let id = ResourceId::new(namespace, name);
 
         self.services.remove(&id);
-<<<<<<< HEAD
-        self.apply_service_update();
-    }
-
-    // Since apply only reindexes a single Server at a time, there's no need
-    // to handle resets specially.
-=======
         // If we're not the leader, skip reconciling the cluster.
         if !self.claims.borrow().is_current_for(&self.name) {
             tracing::debug!(%self.name, "Lease non-holder skipping controller update");
@@ -569,7 +403,6 @@
         }
         self.reconcile();
     }
->>>>>>> 6d8cea39
 }
 
 pub(crate) fn make_patch(
